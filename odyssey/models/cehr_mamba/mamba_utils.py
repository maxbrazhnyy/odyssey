"""Utilities following HuggingFace style for Mamba models."""

from dataclasses import dataclass
from typing import Optional, Tuple, Union

import torch
from torch import nn
from torch.nn import BCEWithLogitsLoss, CrossEntropyLoss, MSELoss
from transformers.activations import ACT2FN
from transformers.models.mamba.modeling_mamba import (
    MAMBA_INPUTS_DOCSTRING,
    MAMBA_START_DOCSTRING,
    MambaModel,
    MambaPreTrainedModel,
)
from transformers.utils import (
    ModelOutput,
    add_start_docstrings,
    add_start_docstrings_to_model_forward,
    replace_return_docstrings,
)


_CONFIG_FOR_DOC = "MambaConfig"


# ruff: noqa: W505,D205,D101,PLR0912


@dataclass
class MambaSequenceClassifierOutput(ModelOutput):
    """
    Base class for outputs of Mamba sentence classification models.

    Args:
        loss (`torch.FloatTensor` of shape `(1,)`, *optional*, returned when `labels` is provided):
            Classification (or regression if config.num_labels==1) loss.
        logits (`torch.FloatTensor` of shape `(batch_size, config.num_labels)`):
            Classification (or regression if config.num_labels==1) scores (before SoftMax).
        hidden_states (`tuple(torch.FloatTensor)`, *optional*, returned when `output_hidden_states=True` is passed or when `config.output_hidden_states=True`):
            Tuple of `torch.FloatTensor` (one for the output of the embeddings, if the model has an embedding layer, +
            one for the output of each layer) of shape `(batch_size, sequence_length, hidden_size)`.

            Hidden-states of the model at the output of each layer plus the optional initial embedding outputs.
    """

    loss: Optional[torch.FloatTensor] = None
    logits: torch.FloatTensor = None
    hidden_states: Optional[Tuple[torch.FloatTensor, ...]] = None


# ==================================== SingleHead ================================================= #


class MambaClassificationHead(nn.Module):
    """Head for sentence-level classification tasks."""

    def __init__(self, config):
        """Initialize the head."""
        super().__init__()
        self.dense = nn.Linear(config.hidden_size, config.hidden_size)
        self.dropout = nn.Dropout(config.classifier_dropout)
        self.out_proj = nn.Linear(config.hidden_size, config.num_labels)
        self.config = config

    def forward(self, features, **kwargs):
        """Forward pass."""
        x = features  # Pooling is done by the forward pass
        x = self.dropout(x)
        x = self.dense(x)
        x = ACT2FN[self.config.hidden_act](x)
        x = self.dropout(x)

        return self.out_proj(x)


@add_start_docstrings(
    """
    Mamba Model with a sequence classification/regression head on top
    (a linear layer on top of the pooled output) e.g. for GLUE tasks.
    """,
    MAMBA_START_DOCSTRING,
)
class MambaForSequenceClassification(MambaPreTrainedModel):
    def __init__(self, config):
        super().__init__(config)
        self.num_labels = config.num_labels
        self.config = config
        self.backbone = MambaModel(config)
        self.classifier = MambaClassificationHead(config)

        # Initialize weights and apply final processing
        self.post_init()

    @add_start_docstrings_to_model_forward(
        MAMBA_INPUTS_DOCSTRING.format("batch_size, sequence_length")
    )
    @replace_return_docstrings(
        output_type=MambaSequenceClassifierOutput, config_class=_CONFIG_FOR_DOC
    )
    def forward(
        self,
        input_ids: torch.LongTensor = None,
        inputs_embeds: Optional[torch.FloatTensor] = None,
        labels: Optional[torch.LongTensor] = None,
        output_hidden_states: Optional[bool] = None,
        return_dict: Optional[bool] = None,
    ) -> Union[MambaSequenceClassifierOutput, Tuple[torch.FloatTensor]]:
        r"""
        labels (`torch.LongTensor` of shape `(batch_size,)`, *optional*):
            Labels for computing the sequence classification/regression loss. Indices should be in `[0, ...,
            config.num_labels - 1]`. If `config.num_labels == 1` a regression loss is computed (Mean-Square loss), If
            `config.num_labels > 1` a classification loss is computed (Cross-Entropy).

<<<<<<< HEAD
        Returns:

        Example:

        ```python
        >>> import torch
        >>> from transformers import AutoTokenizer, MambaForSequenceClassification

        >>> tokenizer = AutoTokenizer.from_pretrained("Adibvafa/EHRMamba")
        >>> model = MambaForSequenceClassification.from_pretrained("Adibvafa/EHRMamba")

        >>> labels = torch.tensor(1)
        >>> loss = model(**inputs, labels=labels).loss
        >>> round(loss.item(), 2)
        2.30
        ```
=======
        Returns
        -------
        MambaSequenceClassifierOutput or Tuple[torch.FloatTensor]
            Return `MambaSequenceClassifierOutput` if `labels` is not `None` else a
            tuple with the final logits.

>>>>>>> 64136260
        """
        if inputs_embeds is not None:
            sequence_outputs = self.backbone(
                input_ids=None,
                inputs_embeds=inputs_embeds,
                output_hidden_states=output_hidden_states,
                return_dict=return_dict,
            )
        else:
            sequence_outputs = self.backbone(
                input_ids=input_ids,
                inputs_embeds=None,
                output_hidden_states=output_hidden_states,
                return_dict=return_dict,
            )
        last_hidden_states = sequence_outputs[0]
        batch_size = last_hidden_states.shape[0]

        # Pool the hidden states for the last tokens before padding
        # to use for classification
        last_token_indexes = (
            torch.eq(input_ids, self.config.pad_token_id).int().argmax(-1) - 1
        )
        pooled_last_hidden_states = last_hidden_states[
            torch.arange(batch_size, device=last_hidden_states.device),
            last_token_indexes,
        ]

        logits = self.classifier(pooled_last_hidden_states)

        loss = None
        if labels is not None:
            if self.config.problem_type is None:
                if self.num_labels == 1:
                    self.config.problem_type = "regression"
                elif self.num_labels > 1 and (labels.dtype in [torch.long, torch.int]):
                    self.config.problem_type = "single_label_classification"
                else:
                    self.config.problem_type = "multi_label_classification"

            if self.config.problem_type == "regression":
                loss_fct = MSELoss()
                if self.num_labels == 1:
                    loss = loss_fct(logits.squeeze(), labels.squeeze())
                else:
                    loss = loss_fct(logits, labels)
            elif self.config.problem_type == "single_label_classification":
                loss_fct = CrossEntropyLoss()
                loss = loss_fct(logits.view(-1, self.num_labels), labels.view(-1))
            elif self.config.problem_type == "multi_label_classification":
                loss_fct = BCEWithLogitsLoss()
                loss = loss_fct(logits, labels)

        if not return_dict:
            output = (logits,) + sequence_outputs[1:]
            return ((loss,) + output) if loss is not None else output

        return MambaSequenceClassifierOutput(
            loss=loss,
            logits=logits,
            hidden_states=sequence_outputs.hidden_states,
        )


# ==================================== MultiHead ================================================= #

class MambaClassificationMultiHead(nn.Module):
    def __init__(self, config, num_tasks):
        super().__init__()
        self.num_tasks = num_tasks
        self.classifiers = nn.ModuleList([MambaClassificationHead(config) for _ in range(num_tasks)])

    def forward(self, features, task_idx):
        return self.classifiers[task_idx](features)


class MambaForMultiHeadSequenceClassification(MambaPreTrainedModel):
    def __init__(self, config, num_tasks):
        super().__init__(config)
        self.num_labels = config.num_labels
        self.config = config
        self.backbone = MambaModel(config)
        self.classifier = MambaClassificationMultiHead(config, num_tasks)
        self.num_tasks = num_tasks

        # Initialize weights and apply final processing
        self.post_init()

    def forward(
        self,
        input_ids: torch.LongTensor = None,
        inputs_embeds: Optional[torch.FloatTensor] = None,
        labels: Optional[torch.LongTensor] = None,
        task_indices: Optional[torch.LongTensor] = None,  # Add task_indices
        output_hidden_states: Optional[bool] = None,
        return_dict: Optional[bool] = None,
    ) -> Union[MambaSequenceClassifierOutput, Tuple[torch.FloatTensor]]:
        """
        labels (`torch.LongTensor` of shape `(batch_size,)`, *optional*):
            Labels for computing the sequence classification/regression loss. Indices should be in `[0, ...,
            config.num_labels - 1]`. If `config.num_labels == 1` a regression loss is computed (Mean-Square loss), If
            `config.num_labels > 1` a classification loss is computed (Cross-Entropy).

        task_indices (`torch.LongTensor` of shape `(batch_size,)`, *optional*):
            Task indices to specify which classification head to use for each example in the batch.

        Returns:
        """
        if inputs_embeds is not None:
            sequence_outputs = self.backbone(
                input_ids=None,
                inputs_embeds=inputs_embeds,
                output_hidden_states=output_hidden_states,
                return_dict=return_dict,
            )
        else:
            sequence_outputs = self.backbone(
                input_ids=input_ids,
                inputs_embeds=None,
                output_hidden_states=output_hidden_states,
                return_dict=return_dict,
            )
        last_hidden_states = sequence_outputs[0]
        batch_size = last_hidden_states.shape[0]

        # Pool the hidden states for the last tokens before padding to use for classification
        last_token_indexes = (
            torch.eq(input_ids, self.config.pad_token_id).int().argmax(-1) - 1
        )
        pooled_last_hidden_states = last_hidden_states[
            torch.arange(batch_size, device=last_hidden_states.device),
            last_token_indexes,
        ]

        logits = torch.zeros(batch_size, self.num_labels, device=pooled_last_hidden_states.device)
        for i in range(batch_size):
            logits[i] = self.classifier(pooled_last_hidden_states[i], task_indices[i].item())

        loss = None
        if labels is not None:
            if self.config.problem_type is None:
                if self.num_labels == 1:
                    self.config.problem_type = "regression"
                elif self.num_labels > 1 and (labels.dtype == torch.long or labels.dtype == torch.int):
                    self.config.problem_type = "single_label_classification"
                else:
                    self.config.problem_type = "multi_label_classification"

            loss_fct = None
            if self.config.problem_type == "regression":
                loss_fct = MSELoss()
            elif self.config.problem_type == "single_label_classification":
                loss_fct = CrossEntropyLoss()
            elif self.config.problem_type == "multi_label_classification":
                loss_fct = BCEWithLogitsLoss()

            if loss_fct is not None:
                loss = 0
                for i in range(batch_size):
                    if self.config.problem_type == "regression":
                        if self.num_labels == 1:
                            loss += loss_fct(logits[i].squeeze(), labels[i].squeeze())
                        else:
                            loss += loss_fct(logits[i], labels[i])
                    elif self.config.problem_type == "single_label_classification":
                        loss += loss_fct(logits[i].view(-1, self.num_labels), labels[i].view(-1))
                    elif self.config.problem_type == "multi_label_classification":
                        loss += loss_fct(logits[i], labels[i])
                loss /= batch_size

        if not return_dict:
            output = (logits,) + sequence_outputs[1:]
            return ((loss,) + output) if loss is not None else output

        return MambaSequenceClassifierOutput(
            loss=loss,
            logits=logits,
            hidden_states=sequence_outputs.hidden_states,
        )<|MERGE_RESOLUTION|>--- conflicted
+++ resolved
@@ -112,7 +112,6 @@
             config.num_labels - 1]`. If `config.num_labels == 1` a regression loss is computed (Mean-Square loss), If
             `config.num_labels > 1` a classification loss is computed (Cross-Entropy).
 
-<<<<<<< HEAD
         Returns:
 
         Example:
@@ -129,14 +128,6 @@
         >>> round(loss.item(), 2)
         2.30
         ```
-=======
-        Returns
-        -------
-        MambaSequenceClassifierOutput or Tuple[torch.FloatTensor]
-            Return `MambaSequenceClassifierOutput` if `labels` is not `None` else a
-            tuple with the final logits.
-
->>>>>>> 64136260
         """
         if inputs_embeds is not None:
             sequence_outputs = self.backbone(
