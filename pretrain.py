"""Train the model."""

import argparse
import os
import sys
from typing import Any, Dict

import pytorch_lightning as pl
import torch
from lightning.pytorch.loggers import WandbLogger
from pytorch_lightning.callbacks import LearningRateMonitor, ModelCheckpoint
from pytorch_lightning.strategies.ddp import DDPStrategy
from sklearn.model_selection import train_test_split
from torch.utils.data import DataLoader

from odyssey.data.dataset import PretrainDataset, PretrainDatasetDecoder
from odyssey.data.tokenizer import ConceptTokenizer
from odyssey.models.cehr_bert.model import BertPretrain
from odyssey.models.cehr_big_bird.model import BigBirdPretrain
from odyssey.models.ehr_mamba.model import MambaPretrain
from odyssey.models.ehr_mamba2.model import Mamba2Pretrain
from odyssey.models.model_utils import (
    get_run_id,
    load_config,
    load_pretrain_data,
)
from odyssey.utils.utils import seed_everything


def main(args: argparse.Namespace, model_config: Dict[str, Any]) -> None:
    """Train the model."""
    seed_everything(args.seed)
    os.environ["CUDA_LAUNCH_BLOCKING"] = "1"
    torch.cuda.empty_cache()
    torch.set_float32_matmul_precision("medium")

    pre_data = load_pretrain_data(
        args.data_dir,
        args.sequence_file,
        args.id_file,
    )

    # Split data
    pre_train, pre_val = train_test_split(
        pre_data,
        test_size=args.val_size,
        random_state=args.seed,
    )

    # Initialize Tokenizer
    if args.tokenizer_type == "fhir":
        tokenizer = ConceptTokenizer(
            data_dir=args.vocab_dir,
            start_token="[VS]",
            end_token="[VE]",
            time_tokens=[f"[W_{i}]" for i in range(0, 4)]
            + [f"[M_{i}]" for i in range(0, 13)]
            + ["[LT]"],
        )
    else:  # meds
        tokenizer = ConceptTokenizer(
            data_dir=args.vocab_dir,
            start_token="[BOS]",
            end_token="[EOS]",
            time_tokens=None,  # New tokenizer comes with predefined time tokens
<<<<<<< HEAD
            padding_side=args.padding_side,
=======
>>>>>>> 27fcbe30
        )
    tokenizer.fit_on_vocab()

    # Load datasets
    if args.is_decoder:  # e.g. Mamba and Mamba2
        train_dataset = PretrainDatasetDecoder(
            data=pre_train,
            tokenizer=tokenizer,
            max_len=args.max_len,
            padding_side=args.padding_side,
            return_attention_mask=args.return_attention_mask,
        )
        val_dataset = PretrainDatasetDecoder(
            data=pre_val,
            tokenizer=tokenizer,
            max_len=args.max_len,
            padding_side=args.padding_side,
            return_attention_mask=args.return_attention_mask,
        )

    else:
        train_dataset = PretrainDataset(
            data=pre_train,
            tokenizer=tokenizer,
            max_len=args.max_len,
            mask_prob=args.mask_prob,
            padding_side=args.padding_side,
        )
        val_dataset = PretrainDataset(
            data=pre_val,
            tokenizer=tokenizer,
            max_len=args.max_len,
            mask_prob=args.mask_prob,
            padding_side=args.padding_side,
        )

    train_loader = DataLoader(
        train_dataset,
        batch_size=args.batch_size,
        num_workers=args.num_workers,
        persistent_workers=args.persistent_workers,
        shuffle=True,
        pin_memory=args.pin_memory,
    )
    val_loader = DataLoader(
        val_dataset,
        batch_size=args.batch_size,
        num_workers=args.num_workers,
        persistent_workers=args.persistent_workers,
        pin_memory=args.pin_memory,
    )

    callbacks = [
        ModelCheckpoint(
            monitor="val_loss",
            mode="min",
            filename="best",
            save_top_k=1,
            save_last=True,
            verbose=True,
            dirpath=args.checkpoint_dir,
        ),
        LearningRateMonitor(logging_interval="step"),
    ]

    # Create model
    if args.model_type == "cehr_bert":
        model = BertPretrain(
            args=args,
            vocab_size=tokenizer.get_vocab_size(),
            padding_idx=tokenizer.get_pad_token_id(),
            **model_config,
        )
    elif args.model_type == "cehr_bigbird":
        model = BigBirdPretrain(
            vocab_size=tokenizer.get_vocab_size(),
            padding_idx=tokenizer.get_pad_token_id(),
            **model_config,
        )
    elif args.model_type == "ehr_mamba":
        model = MambaPretrain(
            vocab_size=tokenizer.get_vocab_size(),
            padding_idx=tokenizer.get_pad_token_id(),
            cls_idx=tokenizer.get_class_token_id(),
            **model_config,
        )
    elif args.model_type == "ehr_mamba2":
        model = Mamba2Pretrain(
            vocab_size=tokenizer.get_vocab_size(),
            padding_idx=tokenizer.get_pad_token_id(),
            cls_idx=tokenizer.get_class_token_id(),
            eos_idx=tokenizer.get_eos_token_id(),
            **model_config,
        )

    run_id = get_run_id(args.checkpoint_dir)

    wandb_logger = WandbLogger(
        project=args.exp_name,
        save_dir=args.log_dir,
        entity=args.workspace_name,
        id=run_id,
        resume="allow",
    )

    # Setup PyTorchLightning trainer
    trainer = pl.Trainer(
        accelerator="gpu",
        num_nodes=args.nodes,
        devices=args.gpus,
        strategy=DDPStrategy(find_unused_parameters=True)
        if args.gpus > 1
        else "auto",  # DeepSpeedStrategy(stage=2, offload_optimizer=False)
        precision="16-mixed",
        check_val_every_n_epoch=1,
        max_epochs=args.max_epochs,
        callbacks=callbacks,
        deterministic=False,
        enable_checkpointing=True,
        enable_progress_bar=True,
        enable_model_summary=True,
        logger=wandb_logger,
        log_every_n_steps=args.log_every_n_steps,
        accumulate_grad_batches=args.acc,
        gradient_clip_val=1.0,
    )

    # Train the model
    trainer.fit(
        model=model,
        train_dataloaders=train_loader,
        val_dataloaders=val_loader,
        ckpt_path=args.resume_checkpoint,
    )


if __name__ == "__main__":
    parser = argparse.ArgumentParser()

    # project configuration
    parser.add_argument(
        "--model_type",
        type=str,
        required=True,
        help="Model type: 'cehr_bert' or 'cehr_bigbird' or 'ehr_mamba' or 'ehr_mamba2'",
    )
    parser.add_argument(
        "--exp_name",
        type=str,
        required=True,
        help="Path to model config file",
    )
    parser.add_argument(
        "--workspace_name",
        type=str,
        default=None,
        help="Name of the Wandb workspace",
    )
    parser.add_argument(
        "--config_dir",
        type=str,
        required=True,
        help="Path to model config file",
    )
    parser.add_argument(
        "--is_decoder",
        type=bool,
        default=False,
        help="Is the model a decoder (e.g. Mamba) or not",
    )

    # data-related arguments
    parser.add_argument(
        "--data_dir",
        type=str,
        required=True,
        help="Path to the data directory",
    )
    parser.add_argument(
        "--sequence_file",
        type=str,
        required=True,
        help="Path to the patient sequence file",
    )
    parser.add_argument(
        "--id_file",
        type=str,
        required=True,
        help="Path to the patient id file",
    )
    parser.add_argument(
        "--vocab_dir",
        type=str,
        required=True,
        help="Path to the vocabulary directory of json files",
    )
    parser.add_argument(
        "--val_size",
        type=float,
        default=0.1,
        help="Validation set size for splitting the data",
    )
    parser.add_argument(
        "--tokenizer_type",
        type=str,
        required=True,
        default="v1",
        help="Tokenizer version",
    )
    parser.add_argument(
        "--padding_side",
        type=str,
        default="right",
        help="Padding side for the tokenizer",
    )
    parser.add_argument(
        "--return_attention_mask",
        type=bool,
        default=True,
        help="Whether to return the attention mask or not",
    )

    # checkpointing and loggig arguments
    parser.add_argument(
        "--checkpoint_dir",
        type=str,
        required=True,
        help="Path to the checkpoint directory",
    )
    parser.add_argument(
        "--log_dir",
        type=str,
        default="logs",
        help="Path to the log directory",
    )
    parser.add_argument(
        "--resume_checkpoint",
        type=str,
        default=None,
        help="Checkpoint to resume pretraining from",
    )
    parser.add_argument(
        "--log_every_n_steps",
        type=int,
        default=10,
        help="Number of steps to log the training",
    )

    # Other arguments
    parser.add_argument(
        "--seed",
        type=int,
        default=42,
        help="Random seed for reproducibility",
    )

    args = parser.parse_args()

    if args.model_type not in ["cehr_bert", "cehr_bigbird", "ehr_mamba", "ehr_mamba2"]:
        print(
            "Invalid model type. Choose 'cehr_bert' or 'cehr_bigbird' or 'ehr_mamba' or 'ehr_mamba2'."
        )
        sys.exit(1)

    args.checkpoint_dir = os.path.join(args.checkpoint_dir, args.exp_name)
    os.makedirs(args.checkpoint_dir, exist_ok=True)
    os.makedirs(args.log_dir, exist_ok=True)

    config = load_config(args.config_dir, args.model_type)

    train_config = config["train"]
    for key, value in train_config.items():
        if not hasattr(args, key) or getattr(args, key) is None:
            setattr(args, key, value)

    model_config = config["model"]
    args.max_len = model_config["max_seq_length"]

    main(args, model_config)<|MERGE_RESOLUTION|>--- conflicted
+++ resolved
@@ -63,10 +63,7 @@
             start_token="[BOS]",
             end_token="[EOS]",
             time_tokens=None,  # New tokenizer comes with predefined time tokens
-<<<<<<< HEAD
-            padding_side=args.padding_side,
-=======
->>>>>>> 27fcbe30
+            padding_side=args.padding_side,
         )
     tokenizer.fit_on_vocab()
 
